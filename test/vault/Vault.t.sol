// SPDX-License-Identifier: UNLICENSED
pragma solidity ^0.8.24;

import "forge-std/Test.sol";

import {GasSnapshot} from "forge-gas-snapshot/GasSnapshot.sol";
import {Vault} from "../../src/Vault.sol";
import {BalanceDelta, toBalanceDelta} from "../../src/types/BalanceDelta.sol";
import {ERC20PresetFixedSupply} from "@openzeppelin/contracts/token/ERC20/presets/ERC20PresetFixedSupply.sol";
import {IERC20} from "@openzeppelin/contracts/token/ERC20/IERC20.sol";
import {IPoolManager} from "../../src/interfaces/IPoolManager.sol";
import {Currency, CurrencyLibrary} from "../../src/types/Currency.sol";
import {PoolKey} from "../../src/types/PoolKey.sol";
import {PoolId, PoolIdLibrary} from "../../src/types/PoolId.sol";
import {IVault} from "../../src/interfaces/IVault.sol";
import {FakePoolManagerRouter} from "./FakePoolManagerRouter.sol";
import {FakePoolManager} from "./FakePoolManager.sol";

import {IHooks} from "../../src/interfaces/IHooks.sol";

/**
 * @notice Basic functionality test for Vault
 * More tests in terms of security and edge cases will be covered by VaultReentracy.t.sol & VaultInvariant.t.sol
 */
contract VaultTest is Test, GasSnapshot {
    using CurrencyLibrary for Currency;
    using PoolIdLibrary for PoolKey;

    event PoolManagerRegistered(address indexed poolManager);
    event LockAcquired();

    Vault public vault;
    IPoolManager public unRegPoolManager;
    FakePoolManager public fakePoolManager;
    FakePoolManager public fakePoolManager2;
    FakePoolManagerRouter public fakePoolManagerRouter;
    FakePoolManagerRouter public fakePoolManagerRouter2;

    Currency public currency0;
    Currency public currency1;

    PoolKey public poolKey;
    PoolKey public poolKey2;

    function setUp() public {
        vault = new Vault();
        snapSize("VaultTest#Vault", address(vault));

        unRegPoolManager = new FakePoolManager(vault);

        fakePoolManager = new FakePoolManager(vault);
        fakePoolManager2 = new FakePoolManager(vault);
        vault.registerPoolManager(address(fakePoolManager));
        vault.registerPoolManager(address(fakePoolManager2));

        currency0 = Currency.wrap(address(new ERC20PresetFixedSupply("C0", "C0", 100 ether, address(this))));
        currency1 = Currency.wrap(address(new ERC20PresetFixedSupply("C1", "C1", 100 ether, address(this))));

        PoolKey memory key = PoolKey({
            currency0: currency0,
            currency1: currency1,
            hooks: IHooks(address(0)),
            poolManager: fakePoolManager,
            fee: 0,
            parameters: 0x00
        });

        poolKey = key;
        fakePoolManagerRouter = new FakePoolManagerRouter(vault, key);

        PoolKey memory key2 = PoolKey({
            currency0: currency0,
            currency1: currency1,
            hooks: IHooks(address(0)),
            poolManager: fakePoolManager2,
            fee: 1,
            parameters: 0x00
        });

        poolKey2 = key2;
        fakePoolManagerRouter2 = new FakePoolManagerRouter(vault, key2);
    }

    function testRegisterPoolManager() public {
        assertEq(vault.isPoolManagerRegistered(address(unRegPoolManager)), false);
        assertEq(vault.isPoolManagerRegistered(address(fakePoolManager)), true);

        vm.expectEmit();
        emit PoolManagerRegistered(address(unRegPoolManager));
        snapStart("VaultTest#registerPoolManager");
        vault.registerPoolManager(address(unRegPoolManager));
        snapEnd();

        assertEq(vault.isPoolManagerRegistered(address(unRegPoolManager)), true);
        assertEq(vault.isPoolManagerRegistered(address(fakePoolManager)), true);
    }

    function testAccountPoolBalanceDeltaFromUnregistedPoolManager() public {
        PoolKey memory key = PoolKey(currency0, currency1, IHooks(address(0)), unRegPoolManager, 0x0, 0x0);
        FakePoolManagerRouter unRegPoolManagerRouter = new FakePoolManagerRouter(vault, key);
        vm.expectRevert(IVault.PoolManagerUnregistered.selector);
        vm.prank(address(unRegPoolManagerRouter));
        vault.lock(hex"01");
    }

    function testAccountPoolBalanceDeltaFromArbitraryAddr() public {
        vm.expectRevert(IVault.NotFromPoolManager.selector);
        vm.prank(address(fakePoolManagerRouter));
        vault.lock(hex"10");
    }

    function testAccountPoolBalanceDeltaWithoutLock() public {
        PoolKey memory key = PoolKey({
            currency0: currency0,
            currency1: currency1,
            hooks: IHooks(address(0)),
            poolManager: fakePoolManager,
            fee: uint24(3000),
            parameters: 0x00
        });
        BalanceDelta delta = toBalanceDelta(0x7, 0x8);

        vm.expectRevert(abi.encodeWithSelector(IVault.NoLocker.selector));
        vm.prank(address(fakePoolManager));
        vault.accountPoolBalanceDelta(key, delta, address(this));
    }

    function testLockNotSettled() public {
        // router => vault.lock
        // vault.lock => periphery.lockAcquired
        // periphery.lockAcquired => FakePoolManager.XXX => vault.accountPoolBalanceDelta

        vm.expectRevert(IVault.CurrencyNotSettled.selector);
        vm.prank(address(fakePoolManagerRouter));
        vault.lock(hex"01");
    }

    function testLockNotSettled2() public {
        // router => vault.lock
        // vault.lock => periphery.lockAcquired
        // periphery.lockAcquired => FakePoolManager.XXX => vault.accountPoolBalanceDelta

        vault.sync(currency0);
        vault.sync(currency1);
        currency0.transfer(address(vault), 10 ether);

        vm.expectRevert(IVault.CurrencyNotSettled.selector);
        vm.prank(address(fakePoolManagerRouter));
        vault.lock(hex"02");
    }

    function testLockNotSettled3() public {
        // router => vault.lock
        // vault.lock => periphery.lockAcquired
        // periphery.lockAcquired => FakePoolManager.XXX => vault.accountPoolBalanceDelta

        vault.sync(currency0);
        vault.sync(currency1);
        currency0.transfer(address(vault), 10 ether);
        currency1.transfer(address(vault), 8 ether);

        vm.expectRevert(IVault.CurrencyNotSettled.selector);
        vm.prank(address(fakePoolManagerRouter));
        vault.lock(hex"02");
    }

    function testLockNotSettled4() public {
        // router => vault.lock
        // vault.lock => periphery.lockAcquired
        // periphery.lockAcquired => FakePoolManager.XXX => vault.accountPoolBalanceDelta

        vault.sync(currency0);
        vault.sync(currency1);
        currency0.transfer(address(vault), 10 ether);
        currency1.transfer(address(vault), 12 ether);

        vm.expectRevert(IVault.CurrencyNotSettled.selector);
        vm.prank(address(fakePoolManagerRouter));
        vault.lock(hex"02");
    }

<<<<<<< HEAD
=======
    function testSettleAndMintRefund_WithMint() public {
        address alice = makeAddr("alice");

        // simulate someone transferred token to vault
        currency0.transfer(address(vault), 10 ether);
        assertEq(vault.balanceOf(alice, currency0), 0 ether);

        // settle and refund
        vm.prank(address(fakePoolManagerRouter));
        snapStart("VaultTest#testSettleAndMintRefund_WithMint");
        vault.lock(abi.encodePacked(hex"18", alice));
        snapEnd();

        // verify excess currency minted to alice
        assertEq(vault.balanceOf(alice, currency0), 10 ether);
    }

    function testSettleAndMintRefund_WithoutMint() public {
        address alice = makeAddr("alice");

        assertEq(vault.balanceOf(alice, currency0), 0 ether);

        // settleAndRefund works even if there's no excess currency
        vm.prank(address(fakePoolManagerRouter));
        snapStart("VaultTest#testSettleAndMintRefund_WithoutMint");
        vault.lock(abi.encodePacked(hex"18", alice));
        snapEnd();

        // verify no extra token minted
        assertEq(vault.balanceOf(alice, currency0), 0 ether);
    }

    function testSettleAndMintRefund_SettleNonNativeCurrencyWithValue() public {
        address alice = makeAddr("alice");

        assertEq(vault.balanceOf(alice, currency0), 0 ether);

        // settleAndRefund works even if there's no excess currency
        vm.prank(address(fakePoolManagerRouter));
        snapStart("VaultTest#testSettleAndMintRefund_WithoutMint");
        vault.lock(abi.encodePacked(hex"18", alice));
        snapEnd();

        // verify no extra token minted
        assertEq(vault.balanceOf(alice, currency0), 0 ether);
    }

    function testSettleAndMintRefund_NegativeBalanceDelta() public {
        // pre-req: ensure vault has some value in reserveOfVault[] before
        currency0.transfer(address(vault), 10 ether);
        currency1.transfer(address(vault), 10 ether);
        vm.prank(address(fakePoolManagerRouter));
        vault.lock(hex"02");

        // settleAndRefund should not revert even if negative balanceDelta
        currency0.transfer(address(vault), 3 ether);
        vm.prank(address(fakePoolManagerRouter));
        vault.lock(hex"19");
    }

>>>>>>> ee06ebc9
    function testNotCorrectPoolManager() public {
        // router => vault.lock
        // vault.lock => periphery.lockAcquired
        // periphery.lockAcquired => FakePoolManager.XXX => vault.accountPoolBalanceDelta

        vm.expectRevert(IVault.NotFromPoolManager.selector);
        vm.prank(address(fakePoolManagerRouter));
        vault.lock(hex"06");
    }

    function testLockSettledWhenAddLiquidity() public {
        // router => vault.lock
        // vault.lock => periphery.lockAcquired
        // periphery.lockAcquired => FakePoolManager.XXX => vault.accountPoolBalanceDelta

        // Sync first, so reservesOfVault can be called
        vault.sync(currency0);
        vault.sync(currency1);

        assertEq(IERC20(Currency.unwrap(currency0)).balanceOf(address(vault)), 0 ether);
        assertEq(IERC20(Currency.unwrap(currency1)).balanceOf(address(vault)), 0 ether);
        assertEq(vault.reservesOfVault(currency0), 0 ether);
        assertEq(vault.reservesOfVault(currency1), 0 ether);
        assertEq(vault.reservesOfPoolManager(poolKey.poolManager, currency0), 0 ether);
        assertEq(vault.reservesOfPoolManager(poolKey.poolManager, currency1), 0 ether);

        currency0.transfer(address(vault), 10 ether);
        currency1.transfer(address(vault), 10 ether);

        assertEq(IERC20(Currency.unwrap(currency0)).balanceOf(address(vault)), 10 ether);
        assertEq(IERC20(Currency.unwrap(currency1)).balanceOf(address(vault)), 10 ether);
        assertEq(vault.reservesOfVault(currency0), 0 ether);
        assertEq(vault.reservesOfVault(currency1), 0 ether);
        assertEq(vault.reservesOfPoolManager(poolKey.poolManager, currency0), 0 ether);
        assertEq(vault.reservesOfPoolManager(poolKey.poolManager, currency1), 0 ether);

        vm.prank(address(fakePoolManagerRouter));
        snapStart("VaultTest#lockSettledWhenAddLiquidity");
        vault.lock(hex"02");
        snapEnd();

        assertEq(IERC20(Currency.unwrap(currency0)).balanceOf(address(vault)), 10 ether);
        assertEq(IERC20(Currency.unwrap(currency1)).balanceOf(address(vault)), 10 ether);
        assertEq(vault.reservesOfVault(currency0), 10 ether);
        assertEq(vault.reservesOfVault(currency1), 10 ether);
        assertEq(vault.reservesOfPoolManager(poolKey.poolManager, currency0), 10 ether);
        assertEq(vault.reservesOfPoolManager(poolKey.poolManager, currency1), 10 ether);
    }

    function testLockSettledWhenSwap() public {
        // router => vault.lock
        // vault.lock => periphery.lockAcquired
        // periphery.lockAcquired => FakePoolManager.XXX => vault.accountPoolBalanceDelta

        vault.sync(currency0);
        vault.sync(currency1);
        currency0.transfer(address(vault), 10 ether);
        currency1.transfer(address(vault), 10 ether);

        vm.prank(address(fakePoolManagerRouter));
        vault.lock(hex"02");

        assertEq(IERC20(Currency.unwrap(currency0)).balanceOf(address(vault)), 10 ether);
        assertEq(IERC20(Currency.unwrap(currency1)).balanceOf(address(vault)), 10 ether);
        assertEq(vault.reservesOfVault(currency0), 10 ether);
        assertEq(vault.reservesOfVault(currency1), 10 ether);
        assertEq(vault.reservesOfPoolManager(poolKey.poolManager, currency0), 10 ether);
        assertEq(vault.reservesOfPoolManager(poolKey.poolManager, currency1), 10 ether);

        currency0.transfer(address(vault), 3 ether);
        vm.prank(address(fakePoolManagerRouter));
        snapStart("VaultTest#lockSettledWhenSwap");
        vault.lock(hex"03");
        snapEnd();

        assertEq(IERC20(Currency.unwrap(currency0)).balanceOf(address(vault)), 13 ether);
        assertEq(IERC20(Currency.unwrap(currency1)).balanceOf(address(vault)), 7 ether);
        assertEq(vault.reservesOfVault(currency0), 13 ether);
        assertEq(vault.reservesOfVault(currency1), 7 ether);
        assertEq(vault.reservesOfPoolManager(poolKey.poolManager, currency0), 13 ether);
        assertEq(vault.reservesOfPoolManager(poolKey.poolManager, currency1), 7 ether);

        assertEq(IERC20(Currency.unwrap(currency1)).balanceOf(address(fakePoolManagerRouter)), 3 ether);
    }

    function testLockWhenAlreadyLocked() public {
        // deposit enough token in
        vault.sync(currency0);
        vault.sync(currency1);
        currency0.transfer(address(vault), 10 ether);
        currency1.transfer(address(vault), 10 ether);
        vm.prank(address(fakePoolManagerRouter));
        vault.lock(hex"02");

        vm.expectRevert(abi.encodeWithSelector(IVault.LockerAlreadySet.selector, address(fakePoolManagerRouter)));

        vm.prank(address(fakePoolManagerRouter));
        vault.lock(hex"07");
    }

    function testLockWhenMoreThanOnePoolManagers() public {
        // router => vault.lock
        // vault.lock => periphery.lockAcquired
        // periphery.lockAcquired => FakePoolManager.XXX => vault.accountPoolBalanceDelta

        vault.sync(currency0);
        vault.sync(currency1);
        currency0.transfer(address(vault), 10 ether);
        currency1.transfer(address(vault), 10 ether);
        vm.prank(address(fakePoolManagerRouter));
        vault.lock(hex"02");

        currency0.transfer(address(vault), 10 ether);
        currency1.transfer(address(vault), 10 ether);
        vm.prank(address(fakePoolManagerRouter2));
        vault.lock(hex"02");

        assertEq(IERC20(Currency.unwrap(currency0)).balanceOf(address(vault)), 20 ether);
        assertEq(IERC20(Currency.unwrap(currency1)).balanceOf(address(vault)), 20 ether);
        assertEq(vault.reservesOfVault(currency0), 20 ether);
        assertEq(vault.reservesOfVault(currency1), 20 ether);
        assertEq(vault.reservesOfPoolManager(poolKey.poolManager, currency0), 10 ether);
        assertEq(vault.reservesOfPoolManager(poolKey.poolManager, currency1), 10 ether);
        assertEq(vault.reservesOfPoolManager(poolKey2.poolManager, currency0), 10 ether);
        assertEq(vault.reservesOfPoolManager(poolKey2.poolManager, currency1), 10 ether);

        currency0.transfer(address(vault), 3 ether);
        vm.prank(address(fakePoolManagerRouter));
        snapStart("VaultTest#lockSettledWhenMultiHopSwap");
        vault.lock(hex"03");
        snapEnd();

        assertEq(IERC20(Currency.unwrap(currency0)).balanceOf(address(vault)), 23 ether);
        assertEq(IERC20(Currency.unwrap(currency1)).balanceOf(address(vault)), 17 ether);
        assertEq(vault.reservesOfVault(currency0), 23 ether);
        assertEq(vault.reservesOfVault(currency1), 17 ether);
        assertEq(vault.reservesOfPoolManager(poolKey.poolManager, currency0), 13 ether);
        assertEq(vault.reservesOfPoolManager(poolKey.poolManager, currency1), 7 ether);
        assertEq(vault.reservesOfPoolManager(poolKey2.poolManager, currency0), 10 ether);
        assertEq(vault.reservesOfPoolManager(poolKey2.poolManager, currency1), 10 ether);

        assertEq(IERC20(Currency.unwrap(currency1)).balanceOf(address(fakePoolManagerRouter)), 3 ether);
    }

    function testVault_settleFor() public {
        // make sure router has enough tokens
        currency0.transfer(address(fakePoolManagerRouter), 10 ether);

        vm.prank(address(fakePoolManagerRouter));
        vault.lock(hex"11");
    }

    function testVaultFuzz_settleFor_arbitraryAmt(uint256 amt) public {
        amt = bound(amt, 0, 10 ether);
        // make sure router has enough tokens
        currency0.transfer(address(fakePoolManagerRouter), amt);

        vm.prank(address(fakePoolManagerRouter));
        vault.lock(hex"12");
    }

    function testVaultFuzz_mint(uint256 amt) public {
        amt = bound(amt, 0, 10 ether);
        // make sure router has enough tokens
        vault.sync(currency0);
        currency0.transfer(address(vault), amt);

        vm.prank(address(fakePoolManagerRouter));
        vault.lock(hex"13");

        assertEq(vault.balanceOf(address(fakePoolManagerRouter), currency0), amt);
    }

    function testVaultFuzz_mint_toSomeoneElse(uint256 amt) public {
        amt = bound(amt, 0, 10 ether);
        // make sure router has enough tokens
        vault.sync(currency0);
        currency0.transfer(address(vault), amt);

        vm.prank(address(fakePoolManagerRouter));
        vault.lock(hex"14");

        assertEq(vault.balanceOf(Currency.unwrap(poolKey.currency1), currency0), amt);
    }

    function testVaultFuzz_burn(uint256 amt) public {
        amt = bound(amt, 0, 10 ether);
        // make sure router has enough tokens
        vault.sync(currency0);
        currency0.transfer(address(vault), amt);

        vm.prank(address(fakePoolManagerRouter));
        vault.lock(hex"15");

        assertEq(vault.balanceOf(address(fakePoolManagerRouter), currency0), 0);
    }

    function testVaultFuzz_burnHalf(uint256 amt) public {
        amt = bound(amt, 0, 10 ether);
        // make sure router has enough tokens
        vault.sync(currency0);
        currency0.transfer(address(vault), amt);

        vm.prank(address(fakePoolManagerRouter));
        vault.lock(hex"16");

        assertEq(vault.balanceOf(address(fakePoolManagerRouter), currency0), amt - amt / 2);
    }

    function testVaultFuzz_burnFrom_withoutApprove(uint256 amt) public {
        amt = bound(amt, 0, 10 ether);
        // make sure router has enough tokens
        vault.sync(currency0);
        currency0.transfer(address(vault), amt);

        if (amt != 0) {
            vm.expectRevert();
        }

        vm.startPrank(address(fakePoolManagerRouter));
        vault.lock(hex"20");
        vm.stopPrank();

        assertEq(vault.balanceOf(address(fakePoolManagerRouter), currency0), 0);
    }

    function testVaultFuzz_burnFrom_withApprove(uint256 amt) public {
        amt = bound(amt, 0, 10 ether);
        // make sure router has enough tokens
        vault.sync(currency0);
        currency0.transfer(address(vault), amt);

        vm.prank(address(0x01));
        vault.approve(address(fakePoolManagerRouter), currency0, amt);
        assertEq(vault.allowance(address(0x01), address(fakePoolManagerRouter), currency0), amt);

        vm.startPrank(address(fakePoolManagerRouter));
        vault.lock(hex"20");
        vm.stopPrank();

        assertEq(vault.balanceOf(address(fakePoolManagerRouter), currency0), 0);
        assertEq(vault.allowance(address(0x01), address(fakePoolManagerRouter), currency0), 0);

        // approve max
        {
            vault.sync(currency0);
            currency0.transfer(address(vault), amt);

            vm.prank(address(0x01));
            vault.approve(address(fakePoolManagerRouter), currency0, type(uint256).max);

            vm.startPrank(address(fakePoolManagerRouter));
            vault.lock(hex"20");
            vm.stopPrank();

            assertEq(vault.balanceOf(address(fakePoolManagerRouter), currency0), 0);
            assertEq(vault.allowance(address(0x01), address(fakePoolManagerRouter), currency0), type(uint256).max);
        }

        // operator
        {
            vault.sync(currency0);
            currency0.transfer(address(vault), amt);

            // set a insufficient allowance
            vm.prank(address(0x01));
            vault.approve(address(fakePoolManagerRouter), currency0, 1);

            vm.prank(address(0x01));
            vault.setOperator(address(fakePoolManagerRouter), true);

            vm.startPrank(address(fakePoolManagerRouter));
            vault.lock(hex"20");
            vm.stopPrank();

            assertEq(vault.balanceOf(address(fakePoolManagerRouter), currency0), 0);
            // transfer from operator don't consume allowance
            assertEq(vault.allowance(address(0x01), address(fakePoolManagerRouter), currency0), 1);
        }
    }

    function testLockInSufficientBalanceWhenMoreThanOnePoolManagers() public {
        // router => vault.lock
        // vault.lock => periphery.lockAcquired
        // periphery.lockAcquired => FakePoolManager.XXX => vault.accountPoolBalanceDelta

        // ensure vault tload the currency in reserve first
        vault.sync(currency0);
        vault.sync(currency1);

        currency0.transfer(address(vault), 10 ether);
        currency1.transfer(address(vault), 10 ether);
        vm.prank(address(fakePoolManagerRouter));
        vault.lock(hex"02");

        currency0.transfer(address(vault), 10 ether);
        currency1.transfer(address(vault), 10 ether);
        vm.prank(address(fakePoolManagerRouter2));
        vault.lock(hex"02");

        assertEq(IERC20(Currency.unwrap(currency0)).balanceOf(address(vault)), 20 ether);
        assertEq(IERC20(Currency.unwrap(currency1)).balanceOf(address(vault)), 20 ether);
        assertEq(vault.reservesOfVault(currency0), 20 ether);
        assertEq(vault.reservesOfVault(currency1), 20 ether);
        assertEq(vault.reservesOfPoolManager(poolKey.poolManager, currency0), 10 ether);
        assertEq(vault.reservesOfPoolManager(poolKey.poolManager, currency1), 10 ether);
        assertEq(vault.reservesOfPoolManager(poolKey2.poolManager, currency0), 10 ether);
        assertEq(vault.reservesOfPoolManager(poolKey2.poolManager, currency1), 10 ether);

        assertEq(currency0.balanceOfSelf(), 80 ether);
        currency0.transfer(address(vault), 15 ether);

        vm.expectRevert(stdError.arithmeticError);
        vm.prank(address(fakePoolManagerRouter));
        vault.lock(hex"04");
    }

    function testLockFlashloanCrossMoreThanOnePoolManagers() public {
        // router => vault.lock
        // vault.lock => periphery.lockAcquired
        // periphery.lockAcquired => FakePoolManager.XXX => vault.accountPoolBalanceDelta

        // ensure vault tload the currency in reserve first
        vault.sync(currency0);
        vault.sync(currency1);

        currency0.transfer(address(vault), 10 ether);
        currency1.transfer(address(vault), 10 ether);
        vm.prank(address(fakePoolManagerRouter));
        vault.lock(hex"02");

        currency0.transfer(address(vault), 10 ether);
        currency1.transfer(address(vault), 10 ether);
        vm.prank(address(fakePoolManagerRouter2));
        vault.lock(hex"02");

        assertEq(IERC20(Currency.unwrap(currency0)).balanceOf(address(vault)), 20 ether);
        assertEq(IERC20(Currency.unwrap(currency1)).balanceOf(address(vault)), 20 ether);
        assertEq(vault.reservesOfVault(currency0), 20 ether);
        assertEq(vault.reservesOfVault(currency1), 20 ether);
        assertEq(vault.reservesOfPoolManager(poolKey.poolManager, currency0), 10 ether);
        assertEq(vault.reservesOfPoolManager(poolKey.poolManager, currency1), 10 ether);
        assertEq(vault.reservesOfPoolManager(poolKey2.poolManager, currency0), 10 ether);
        assertEq(vault.reservesOfPoolManager(poolKey2.poolManager, currency1), 10 ether);

        vm.prank(address(fakePoolManagerRouter));
        snapStart("VaultTest#lockSettledWhenFlashloan");
        vault.lock(hex"05");
        snapEnd();
    }

    function test_CollectFee() public {
        vault.sync(currency0);
        vault.sync(currency1);
        currency0.transfer(address(vault), 10 ether);
        currency1.transfer(address(vault), 10 ether);
        vm.prank(address(fakePoolManagerRouter));
        vault.lock(hex"02");

        // before collectFee assert
        assertEq(vault.reservesOfVault(currency0), 10 ether);
        assertEq(vault.reservesOfPoolManager(poolKey.poolManager, currency0), 10 ether);
        assertEq(IERC20(Currency.unwrap(currency0)).balanceOf(address(fakePoolManager)), 0 ether);

        // collectFee
        vm.prank(address(fakePoolManager));
        snapStart("VaultTest#collectFee");
        vault.collectFee(currency0, 10 ether, address(fakePoolManager));
        snapEnd();

        // after collectFee assert
        vault.sync(currency0);
        assertEq(vault.reservesOfVault(currency0), 0 ether);
        assertEq(vault.reservesOfPoolManager(poolKey.poolManager, currency0), 0 ether);
        assertEq(IERC20(Currency.unwrap(currency0)).balanceOf(address(fakePoolManager)), 10 ether);
    }

    function test_CollectFeeFromRandomUser() public {
        currency0.transfer(address(vault), 10 ether);

        address bob = makeAddr("bob");
        vm.startPrank(bob);

        // expected underflow as reserves are 0 currently
        vm.expectRevert(stdError.arithmeticError);
        vault.collectFee(currency0, 10 ether, bob);
    }

    function testTake_failsWithNoLiquidity() public {
        vm.expectRevert();
        vm.prank(address(fakePoolManagerRouter));
        vault.lock(hex"09");
    }

    function testLock_NoOpIsOk() public {
        vm.prank(address(fakePoolManagerRouter));
        snapStart("VaultTest#testLock_NoOp");
        vault.lock(hex"00");
        snapEnd();
    }

    function testLock_EmitsCorrectId() public {
        vm.expectEmit(false, false, false, true);
        emit LockAcquired();
        vm.prank(address(fakePoolManagerRouter));
        vault.lock(hex"00");
    }

    function testVault_ethSupport_transferInAndSettle() public {
        FakePoolManagerRouter router = new FakePoolManagerRouter(
            vault,
            PoolKey({
                currency0: CurrencyLibrary.NATIVE,
                currency1: currency1,
                hooks: IHooks(address(0)),
                poolManager: fakePoolManager,
                fee: 0,
                parameters: 0x00
            })
        );

        // transfer in & settle
        {
<<<<<<< HEAD
            vault.sync(CurrencyLibrary.NATIVE);
            vault.sync(currency1);
            CurrencyLibrary.NATIVE.transfer(address(vault), 10 ether);
=======
            // ETH to router as router call .settle{value}
            CurrencyLibrary.NATIVE.transfer(address(router), 10 ether);
>>>>>>> ee06ebc9
            currency1.transfer(address(vault), 10 ether);

            vm.prank(address(router));
            vault.lock(hex"21");

            assertEq(CurrencyLibrary.NATIVE.balanceOf(address(vault)), 10 ether);
            assertEq(vault.reservesOfPoolManager(fakePoolManager, CurrencyLibrary.NATIVE), 10 ether);
        }
    }

    function testVault_ethSupport_SettleNonNativeCurrencyWithValue() public {
        FakePoolManagerRouter router = new FakePoolManagerRouter(
            vault,
            PoolKey({
                currency0: currency1,
                currency1: CurrencyLibrary.NATIVE,
                hooks: IHooks(address(0)),
                poolManager: fakePoolManager,
                fee: 0,
                parameters: 0x00
            })
        );

        // transfer in & settle
        {
            // ETH to router as router call .settle{value}
            currency0.transfer(address(vault), 10 ether);
            CurrencyLibrary.NATIVE.transfer(address(router), 10 ether);

            vm.expectRevert(IVault.SettleNonNativeCurrencyWithValue.selector);
            vm.prank(address(router));
            vault.lock(hex"21"); // 0x02 assume both token are ERC20, so it call settle for ETH without value
        }
    }

    function testVault_ethSupport_settleAndTake() public {
        FakePoolManagerRouter router = new FakePoolManagerRouter(
            vault,
            PoolKey({
                currency0: CurrencyLibrary.NATIVE,
                currency1: currency1,
                hooks: IHooks(address(0)),
                poolManager: fakePoolManager,
                fee: 0,
                parameters: 0x00
            })
        );

        vault.sync(CurrencyLibrary.NATIVE);
        CurrencyLibrary.NATIVE.transfer(address(router), 5 ether);

        // take and settle
        {
            vm.prank(address(router));
            vault.lock(hex"17");

            assertEq(CurrencyLibrary.NATIVE.balanceOf(address(vault)), 0);
            vault.sync(CurrencyLibrary.NATIVE); // sync so reserveOfVault updated
            assertEq(vault.reservesOfVault(CurrencyLibrary.NATIVE), 0);
            assertEq(vault.reservesOfPoolManager(fakePoolManager, CurrencyLibrary.NATIVE), 0);
        }
    }

    function testVault_ethSupport_flashloan() public {
        FakePoolManagerRouter router = new FakePoolManagerRouter(
            vault,
            PoolKey({
                currency0: CurrencyLibrary.NATIVE,
                currency1: currency1,
                hooks: IHooks(address(0)),
                poolManager: fakePoolManager,
                fee: 0,
                parameters: 0x00
            })
        );

<<<<<<< HEAD
        // make sure vault has enough tokens
        vault.sync(CurrencyLibrary.NATIVE);
        vault.sync(currency1);
        CurrencyLibrary.NATIVE.transfer(address(vault), 10 ether);
=======
        // make sure vault has enough tokens and ETH to router as router call .settle{value}
        CurrencyLibrary.NATIVE.transfer(address(router), 10 ether);
>>>>>>> ee06ebc9
        currency1.transfer(address(vault), 10 ether);
        vm.prank(address(router));
        vault.lock(hex"21");

        CurrencyLibrary.NATIVE.transfer(address(router), 10 ether);
        currency1.transfer(address(vault), 10 ether);
        vm.prank(address(router));
        vault.lock(hex"21");

        // take and settle
        {
            vm.prank(address(router));
            vault.lock(hex"22");
        }
    }
}<|MERGE_RESOLUTION|>--- conflicted
+++ resolved
@@ -179,69 +179,6 @@
         vault.lock(hex"02");
     }
 
-<<<<<<< HEAD
-=======
-    function testSettleAndMintRefund_WithMint() public {
-        address alice = makeAddr("alice");
-
-        // simulate someone transferred token to vault
-        currency0.transfer(address(vault), 10 ether);
-        assertEq(vault.balanceOf(alice, currency0), 0 ether);
-
-        // settle and refund
-        vm.prank(address(fakePoolManagerRouter));
-        snapStart("VaultTest#testSettleAndMintRefund_WithMint");
-        vault.lock(abi.encodePacked(hex"18", alice));
-        snapEnd();
-
-        // verify excess currency minted to alice
-        assertEq(vault.balanceOf(alice, currency0), 10 ether);
-    }
-
-    function testSettleAndMintRefund_WithoutMint() public {
-        address alice = makeAddr("alice");
-
-        assertEq(vault.balanceOf(alice, currency0), 0 ether);
-
-        // settleAndRefund works even if there's no excess currency
-        vm.prank(address(fakePoolManagerRouter));
-        snapStart("VaultTest#testSettleAndMintRefund_WithoutMint");
-        vault.lock(abi.encodePacked(hex"18", alice));
-        snapEnd();
-
-        // verify no extra token minted
-        assertEq(vault.balanceOf(alice, currency0), 0 ether);
-    }
-
-    function testSettleAndMintRefund_SettleNonNativeCurrencyWithValue() public {
-        address alice = makeAddr("alice");
-
-        assertEq(vault.balanceOf(alice, currency0), 0 ether);
-
-        // settleAndRefund works even if there's no excess currency
-        vm.prank(address(fakePoolManagerRouter));
-        snapStart("VaultTest#testSettleAndMintRefund_WithoutMint");
-        vault.lock(abi.encodePacked(hex"18", alice));
-        snapEnd();
-
-        // verify no extra token minted
-        assertEq(vault.balanceOf(alice, currency0), 0 ether);
-    }
-
-    function testSettleAndMintRefund_NegativeBalanceDelta() public {
-        // pre-req: ensure vault has some value in reserveOfVault[] before
-        currency0.transfer(address(vault), 10 ether);
-        currency1.transfer(address(vault), 10 ether);
-        vm.prank(address(fakePoolManagerRouter));
-        vault.lock(hex"02");
-
-        // settleAndRefund should not revert even if negative balanceDelta
-        currency0.transfer(address(vault), 3 ether);
-        vm.prank(address(fakePoolManagerRouter));
-        vault.lock(hex"19");
-    }
-
->>>>>>> ee06ebc9
     function testNotCorrectPoolManager() public {
         // router => vault.lock
         // vault.lock => periphery.lockAcquired
@@ -665,14 +602,9 @@
 
         // transfer in & settle
         {
-<<<<<<< HEAD
             vault.sync(CurrencyLibrary.NATIVE);
             vault.sync(currency1);
             CurrencyLibrary.NATIVE.transfer(address(vault), 10 ether);
-=======
-            // ETH to router as router call .settle{value}
-            CurrencyLibrary.NATIVE.transfer(address(router), 10 ether);
->>>>>>> ee06ebc9
             currency1.transfer(address(vault), 10 ether);
 
             vm.prank(address(router));
@@ -749,15 +681,12 @@
             })
         );
 
-<<<<<<< HEAD
         // make sure vault has enough tokens
         vault.sync(CurrencyLibrary.NATIVE);
         vault.sync(currency1);
-        CurrencyLibrary.NATIVE.transfer(address(vault), 10 ether);
-=======
+
         // make sure vault has enough tokens and ETH to router as router call .settle{value}
         CurrencyLibrary.NATIVE.transfer(address(router), 10 ether);
->>>>>>> ee06ebc9
         currency1.transfer(address(vault), 10 ether);
         vm.prank(address(router));
         vault.lock(hex"21");
